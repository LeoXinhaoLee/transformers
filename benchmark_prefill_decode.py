'''Benchmarking Prefilling and Decoding
E.g.,
# Decoding
python benchmark_prefill_decode.py --logdir ./exp/decode_ttt_125m \
                                   --mode decode \
                                   --model-name ttt-125m \
                                   --inner_net mlp_2_dual \
                                   --batch 64 \
                                   --promptlen 1 \
                                   --genlen 512
# Prefilling
python benchmark_prefill_decode.py --logdir ./exp/prefill_ttt_125m \
                                   --mode prefill \
                                   --model-name ttt-125m \
                                   --inner_net mlp_2_dual \
                                   --batch 64 \
                                   --promptlen 512 \
                                   --genlen 0
'''
import gc
import pdb

import argparse
import os
import os.path as osp
import time
import json
import logging

import torch
import torch.nn.functional as F
from torch.profiler import profile, record_function, ProfilerActivity

from einops import rearrange

from transformers import AutoTokenizer, AutoModelForCausalLM, AutoConfig, PretrainedConfig
from transformers import LlamaForCausalLM, LlamaConfig
from transformers import MambaForCausalLM  # HF Mamaba (slow)

from mamba_ssm.models.mixer_seq_simple import MambaLMHeadModel  # Mamba Package (fast)
# from transformers.models.ttt.modeling_ttt import TttConfig, TttForCausalLM
# from transformers.models.ttt.configuration_ttt import TTT_STANDARD_CONFIGS
# from transformers.models.ttt_benchmark.modeling_ttt import TttConfig, TttForCausalLM
# from transformers.models.ttt_benchmark.configuration_ttt import TTT_STANDARD_CONFIGS
from transformers.models.ttt_benchmark_cg.modeling_ttt import TttConfig, TttForCausalLM
from transformers.models.ttt_benchmark_cg.configuration_ttt import TTT_STANDARD_CONFIGS

parser = argparse.ArgumentParser(description="Generation benchmarking")
parser.add_argument("--logdir", type=str, default="./exp/clean")
parser.add_argument("--model-name", type=str, default="openai-community/gpt2")
# state-spaces/mamba-130m | EleutherAI/pythia-1.4b | state-spaces/mamba-1.4b | ttt-125m | ttt-1b
parser.add_argument("--mode", type=str, default="prefill", choices=["prefill", "decode"])
parser.add_argument("--promptlen", type=int, default=1)
parser.add_argument("--genlen", type=int, default=128)
parser.add_argument("--batch", type=int, default=1)
parser.add_argument("--attn_impl", type=str, default='flash_attention_2', choices=['eager', 'flash_attention_2'])
parser.add_argument("--inner_net", type=str, default='mlp_2_dual', choices=['mlp_1_dual', 'mlp_2_dual', 'mlp_1_dual_triton'])
parser.add_argument("--use_compile", action='store_true')
args = parser.parse_args()

def print_args(args):
    s = "Arguments: \n"
    for arg, content in args.__dict__.items():
        s += "{}:{}\n".format(arg, content)
    return s

os.makedirs(args.logdir, mode=0o777, exist_ok=True)

# Create a custom logger
logger = logging.getLogger(__name__)
logger.setLevel(logging.DEBUG)  # Set to the lowest level to catch all messages
file_handler = logging.FileHandler(osp.join(args.logdir, "logging.log"), mode='a')
console_handler = logging.StreamHandler()
# Create a formatter and set it on handlers
formatter = logging.Formatter('%(asctime)s - %(name)s - %(levelname)s - %(message)s')
file_handler.setFormatter(formatter)
console_handler.setFormatter(formatter)
# Add handlers to the logger
logger.addHandler(file_handler)
logger.addHandler(console_handler)

# Test messages
logger.info(f"\n============== Model Name: {args.model_name} ==============")
config_str = print_args(args)
logger.info(config_str)

torch.random.manual_seed(0)  # @xinhao: make sure model init is fixed

repeats = 3
if torch.cuda.is_available():
    device = "cuda"
else:
    device = 'cpu'
dtype = torch.float16
logger.info("dtype: " + str(dtype))

logger.info(f"Loading model {args.model_name}")
is_mamba = args.model_name.startswith("state-spaces/mamba-")
is_ttt = args.model_name.startswith("ttt")
if is_mamba:
    tokenizer = AutoTokenizer.from_pretrained("EleutherAI/gpt-neox-20b")
    model = MambaLMHeadModel.from_pretrained(args.model_name, device=device, dtype=dtype)
    # model = MambaForCausalLM.from_pretrained(args.model_name)
    # model = model.to(device=device, dtype=dtype)
elif is_ttt:
    ttt_size = args.model_name.split('-')[-1]
    if ttt_size not in TTT_STANDARD_CONFIGS.keys():
        raise NotImplementedError(f"TTT Config {args.model_name} Not Implemented!")
    tokenizer = AutoTokenizer.from_pretrained("EleutherAI/gpt-neox-20b")
    ttt_config = TttConfig(**TTT_STANDARD_CONFIGS[ttt_size])
    ttt_config.inner_net = args.inner_net
    ttt_config.use_compile = args.use_compile
    ttt_config.dtype = dtype
    model = TttForCausalLM(ttt_config).to(device=device, dtype=dtype)
else:
    # tokenizer = AutoTokenizer.from_pretrained(args.model_name)
    # config = AutoConfig.from_pretrained(args.model_name)
    # config.n_positions = 4096
    # config.attn_implementation = args.attn_impl
    # model = GPT2LMHeadModel(config).to(device=device, dtype=dtype)
    # model = AutoModelForCausalLM.from_pretrained(args.model_name,
    #                                              attn_implementation=args.attn_impl,
    #                                              device_map={"": device},
    #                                              torch_dtype=dtype)
    tokenizer = AutoTokenizer.from_pretrained("EleutherAI/gpt-neox-20b")  # meta-llama/Llama-2-7b
    config = LlamaConfig.from_json_file('./llama_config/config.json')
    config._attn_implementation = args.attn_impl  # @xinhao: llama config use `_attn_implementation` to select attn
    model = LlamaForCausalLM(config).to(device=device, dtype=dtype)

model.eval()
logger.info(f"Number of parameters: {sum(p.numel() for p in model.parameters() if p.requires_grad)}")

input_ids = torch.randint(1, 1000, (args.batch, args.promptlen), dtype=torch.long, device=device)
attn_mask = torch.ones_like(input_ids, dtype=torch.long, device=device)
max_length = input_ids.shape[1] + args.genlen

assert is_ttt, "profile only TTT"

if args.mode == 'decode':
<<<<<<< HEAD
    fn = lambda: model.generate(
        input_ids=input_ids,
        attention_mask=attn_mask,
        use_cache=True,  # @xinhao: efficient decoding
        max_length=max_length,
        min_length=max_length,
        return_dict_in_generate=True,
        pad_token_id=tokenizer.eos_token_id,
        do_sample=False,
    )
=======
    if is_mamba:
        # model = torch.compile(model)
        # fn = lambda: model.generate(
        #     input_ids=input_ids,
        #     attention_mask=attn_mask,
        #     max_length=max_length,
        #     min_length=max_length,
        #     return_dict_in_generate=True,
        #     pad_token_id=tokenizer.eos_token_id,
        #     do_sample=False,
        #     use_cache=True,
        # )
        fn = lambda i: model.generate(
            input_ids=input_ids,
            max_length=max_length,
            cg=True,
            return_dict_in_generate=True,
            output_scores=False,
            enable_timing=False,
            temperature=1.0,
            top_k=1, # @xinhao: mamba src code: shortcut for greedy
            top_p=0,
        )
    elif is_ttt:
        # model = torch.compile(model)
        # fn = lambda: model.generate(
        #     input_ids=input_ids,
        #     attention_mask=attn_mask,
        #     use_cache=True,  # @xinhao: efficient decoding
        #     max_length=max_length,
        #     min_length=max_length,
        #     return_dict_in_generate=True,
        #     pad_token_id=tokenizer.eos_token_id,
        #     do_sample=False,
        # )
        fn = lambda i: model.generate(
            input_ids=input_ids,
            max_length=max_length,
            cg=True,
            return_dict_in_generate=True,
            output_scores=False,
            enable_timing=False,
            temperature=1.0,
            top_k=1,  # @xinhao: mamba src code: shortcut for greedy
            top_p=0,
            i=i  # @xinhao: for debug output
        )
    else:
        # model = torch.compile(model)
        fn = lambda i: model.generate(
            input_ids=input_ids,
            attention_mask=attn_mask,
            max_length=max_length,
            min_length=max_length,
            return_dict_in_generate=True,
            pad_token_id=tokenizer.eos_token_id,
            do_sample=False,
        )
>>>>>>> 41caa07b
elif args.mode == 'prefill':
    # model = torch.compile(model)
    if is_ttt:
        kwargs = {'input_ids': input_ids, 'is_prefill': True}
    else:
        kwargs = {'input_ids': input_ids}
    @torch.inference_mode()
    def fn(*args):
        model(**kwargs)
        return
else:
    raise NotImplementedError(f"Invalid Mode {args.mode}!")

out = fn(0)  # capture graph if cg=True, will not be timed
if args.mode == 'decode':
    logger.info(f"Decode succeeds. output.sequences.shape: {out.sequences.shape}")
    out_len = len(out.sequences[0])
else:
    logger.info("Prefill succeeds.")
    out_len = len(input_ids[0])
in_len = len(input_ids[0])
if args.mode == 'decode':
    print(tokenizer.batch_decode(out.sequences[0].tolist()[:5]))
    print('=================')
del out
torch.cuda.empty_cache()
gc.collect()

torch.cuda.synchronize()
<<<<<<< HEAD
with profile(activities=[ProfilerActivity.CPU, ProfilerActivity.CUDA],
        record_shapes=True, profile_memory=True, use_cuda=True,
        with_flops=True, with_stack=True, with_modules=True
    ) as prof:
       fn()
prof.export_chrome_trace(osp.join(args.logdir, f"{args.mode}_trace.json"))
prof.export_stacks(osp.join(args.logdir, f"{args.mode}_cuda_flamedata.txt"), "self_cuda_time_total")
prof.export_stacks(osp.join(args.logdir, f"{args.mode}_cpu_flamedata.txt"), "self_cpu_time_total")
=======
start = time.time()
for i in range(repeats):
    out = fn(i)
    if args.mode == 'decode':
        print(tokenizer.batch_decode(out.sequences[0].tolist()[:5]))
        print('=================')
>>>>>>> 41caa07b
torch.cuda.synchronize()

logger.info(f"Mode: {args.mode}")
logger.info(f"Prompt length: {in_len}, generation length: {out_len - in_len}")
logger.info(f"SUCCESS: RECORDED TRACE TO {args.logdir}/{args.mode}_trace.json")
logger.info(f"SUCCESS: RECORDED FLAME DATA TO {args.logdir}/{args.mode}_[cuda,cpu]_flamedata.txt")
logger.info("==================================")<|MERGE_RESOLUTION|>--- conflicted
+++ resolved
@@ -48,7 +48,7 @@
 parser = argparse.ArgumentParser(description="Generation benchmarking")
 parser.add_argument("--logdir", type=str, default="./exp/clean")
 parser.add_argument("--model-name", type=str, default="openai-community/gpt2")
-# state-spaces/mamba-130m | EleutherAI/pythia-1.4b | state-spaces/mamba-1.4b | ttt-125m | ttt-1b
+# state-spaces/mamba-130m | EleutherAI/pythia-1.4b | state-spaces/mamba-1.4b | ttt-125m | ttt-1b | ttt-profile
 parser.add_argument("--mode", type=str, default="prefill", choices=["prefill", "decode"])
 parser.add_argument("--promptlen", type=int, default=1)
 parser.add_argument("--genlen", type=int, default=128)
@@ -104,13 +104,17 @@
     # model = model.to(device=device, dtype=dtype)
 elif is_ttt:
     ttt_size = args.model_name.split('-')[-1]
-    if ttt_size not in TTT_STANDARD_CONFIGS.keys():
+    if ttt_size == 'debug':
+        ttt_size = '1b'
+    elif ttt_size not in TTT_STANDARD_CONFIGS.keys():
         raise NotImplementedError(f"TTT Config {args.model_name} Not Implemented!")
     tokenizer = AutoTokenizer.from_pretrained("EleutherAI/gpt-neox-20b")
     ttt_config = TttConfig(**TTT_STANDARD_CONFIGS[ttt_size])
     ttt_config.inner_net = args.inner_net
     ttt_config.use_compile = args.use_compile
     ttt_config.dtype = dtype
+    if args.model_name.split('-')[-1] == 'debug':
+        ttt_config.num_hidden_layers = 1
     model = TttForCausalLM(ttt_config).to(device=device, dtype=dtype)
 else:
     # tokenizer = AutoTokenizer.from_pretrained(args.model_name)
@@ -137,18 +141,6 @@
 assert is_ttt, "profile only TTT"
 
 if args.mode == 'decode':
-<<<<<<< HEAD
-    fn = lambda: model.generate(
-        input_ids=input_ids,
-        attention_mask=attn_mask,
-        use_cache=True,  # @xinhao: efficient decoding
-        max_length=max_length,
-        min_length=max_length,
-        return_dict_in_generate=True,
-        pad_token_id=tokenizer.eos_token_id,
-        do_sample=False,
-    )
-=======
     if is_mamba:
         # model = torch.compile(model)
         # fn = lambda: model.generate(
@@ -207,7 +199,6 @@
             pad_token_id=tokenizer.eos_token_id,
             do_sample=False,
         )
->>>>>>> 41caa07b
 elif args.mode == 'prefill':
     # model = torch.compile(model)
     if is_ttt:
@@ -237,23 +228,14 @@
 gc.collect()
 
 torch.cuda.synchronize()
-<<<<<<< HEAD
 with profile(activities=[ProfilerActivity.CPU, ProfilerActivity.CUDA],
-        record_shapes=True, profile_memory=True, use_cuda=True,
-        with_flops=True, with_stack=True, with_modules=True
+             record_shapes=True, profile_memory=True, use_cuda=True,
+             with_flops=True, with_stack=True, with_modules=True
     ) as prof:
-       fn()
+       fn(0)
 prof.export_chrome_trace(osp.join(args.logdir, f"{args.mode}_trace.json"))
 prof.export_stacks(osp.join(args.logdir, f"{args.mode}_cuda_flamedata.txt"), "self_cuda_time_total")
 prof.export_stacks(osp.join(args.logdir, f"{args.mode}_cpu_flamedata.txt"), "self_cpu_time_total")
-=======
-start = time.time()
-for i in range(repeats):
-    out = fn(i)
-    if args.mode == 'decode':
-        print(tokenizer.batch_decode(out.sequences[0].tolist()[:5]))
-        print('=================')
->>>>>>> 41caa07b
 torch.cuda.synchronize()
 
 logger.info(f"Mode: {args.mode}")
