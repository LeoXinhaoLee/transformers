'''Benchmarking Prefilling and Decoding
E.g.,
# Decoding
python benchmark_prefill_decode.py --logdir ./exp/decode_ttt_125m \
                                   --mode decode \
                                   --model-name ttt-125m \
                                   --inner_net mlp_2_dual \
                                   --batch 64 \
                                   --promptlen 1 \
                                   --genlen 512
# Prefilling
python benchmark_prefill_decode.py --logdir ./exp/prefill_ttt_125m \
                                   --mode prefill \
                                   --model-name ttt-125m \
                                   --inner_net mlp_2_dual \
                                   --batch 64 \
                                   --promptlen 512 \
                                   --genlen 0
'''
import gc
import pdb

import argparse
import os
import os.path as osp
import time
import json
import logging

import torch
import torch.nn.functional as F
from torch.profiler import profile, record_function, ProfilerActivity

from einops import rearrange

from transformers import AutoTokenizer, AutoModelForCausalLM, AutoConfig, PretrainedConfig
from transformers import LlamaForCausalLM, LlamaConfig
from transformers import MambaForCausalLM  # HF Mamaba (slow)

from mamba_ssm.models.mixer_seq_simple import MambaLMHeadModel  # Mamba Package (fast)
# from transformers.models.ttt.modeling_ttt import TttConfig, TttForCausalLM
# from transformers.models.ttt.configuration_ttt import TTT_STANDARD_CONFIGS
# from transformers.models.ttt_benchmark.modeling_ttt import TttConfig, TttForCausalLM
# from transformers.models.ttt_benchmark.configuration_ttt import TTT_STANDARD_CONFIGS
from transformers.models.ttt_benchmark_cg.modeling_ttt import TttConfig, TttForCausalLM
from transformers.models.ttt_benchmark_cg.configuration_ttt import TTT_STANDARD_CONFIGS

parser = argparse.ArgumentParser(description="Generation benchmarking")
parser.add_argument("--logdir", type=str, default="./exp/clean")
parser.add_argument("--model-name", type=str, default="openai-community/gpt2")
<<<<<<< HEAD
# state-spaces/mamba-130m | meta-llama/Llama-2-7b | state-spaces/mamba-1.4b | ttt-125m | ttt-1b | ttt-profile
=======
# state-spaces/mamba-130m | meta-llama/Llama-2-7b | state-spaces/mamba-1.4b | ttt-125m | ttt-1b
>>>>>>> 3f0a3455
parser.add_argument("--mode", type=str, default="prefill", choices=["prefill", "decode"])
parser.add_argument("--promptlen", type=int, default=1)
parser.add_argument("--genlen", type=int, default=128)
parser.add_argument("--batch", type=int, default=1)
parser.add_argument("--attn_impl", type=str, default='flash_attention_2', choices=['eager', 'flash_attention_2'])
parser.add_argument("--inner_net", type=str, default='mlp_2_dual', choices=['mlp_1_dual', 'mlp_2_dual', 'mlp_1_dual_triton'])
parser.add_argument("--use_compile", action='store_true')
args = parser.parse_args()

def print_args(args):
    s = "Arguments: \n"
    for arg, content in args.__dict__.items():
        s += "{}:{}\n".format(arg, content)
    return s

os.makedirs(args.logdir, mode=0o777, exist_ok=True)

# Create a custom logger
logger = logging.getLogger(__name__)
logger.setLevel(logging.DEBUG)  # Set to the lowest level to catch all messages
file_handler = logging.FileHandler(osp.join(args.logdir, "logging.log"), mode='a')
console_handler = logging.StreamHandler()
# Create a formatter and set it on handlers
formatter = logging.Formatter('%(asctime)s - %(name)s - %(levelname)s - %(message)s')
file_handler.setFormatter(formatter)
console_handler.setFormatter(formatter)
# Add handlers to the logger
logger.addHandler(file_handler)
logger.addHandler(console_handler)

# Test messages
logger.info(f"\n============== Model Name: {args.model_name} ==============")
config_str = print_args(args)
logger.info(config_str)

torch.random.manual_seed(0)  # @xinhao: make sure model init is fixed

repeats = 3
device = "cuda"
dtype = torch.float16
logger.info("dtype: " + str(dtype))

logger.info(f"Loading model {args.model_name}")
is_mamba = args.model_name.startswith("state-spaces/mamba-")
is_ttt = args.model_name.startswith("ttt")
if is_mamba:
    assert not args.use_compile, "Mamba does not support torch.compile!"
    tokenizer = AutoTokenizer.from_pretrained("EleutherAI/gpt-neox-20b")
    model = MambaLMHeadModel.from_pretrained(args.model_name, device=device, dtype=dtype)
elif is_ttt:
    ttt_size = args.model_name.split('-')[-1]
    if ttt_size == 'debug':
        ttt_size = '1b'
    elif ttt_size not in TTT_STANDARD_CONFIGS.keys():
        raise NotImplementedError(f"TTT Config {args.model_name} Not Implemented!")
    tokenizer = AutoTokenizer.from_pretrained("EleutherAI/gpt-neox-20b")
    ttt_config = TttConfig(**TTT_STANDARD_CONFIGS[ttt_size])
    ttt_config.inner_net = args.inner_net
    ttt_config.use_compile = args.use_compile
    ttt_config.dtype = dtype
    if args.model_name.split('-')[-1] == 'debug':
        ttt_config.num_hidden_layers = 1
    model = TttForCausalLM(ttt_config).to(device=device, dtype=dtype)
else:
    tokenizer = AutoTokenizer.from_pretrained("EleutherAI/gpt-neox-20b")  # meta-llama/Llama-2-7b
    config = LlamaConfig.from_json_file('./llama_config/config.json')  # 1B llama config
    config._attn_implementation = args.attn_impl  # @xinhao: llama config use `_attn_implementation` to select attn
    model = LlamaForCausalLM(config).to(device=device, dtype=dtype)

model.eval()
logger.info(f"Number of parameters: {sum(p.numel() for p in model.parameters() if p.requires_grad)}")

input_ids = torch.randint(1, 1000, (args.batch, args.promptlen), dtype=torch.long, device=device)
attn_mask = torch.ones_like(input_ids, dtype=torch.long, device=device)
max_length = input_ids.shape[1] + args.genlen

assert is_ttt, "profile only TTT"

if args.mode == 'decode':
    if is_mamba:
        fn = lambda i: model.generate(
            input_ids=input_ids,
            max_length=max_length,
            cg=True,
            return_dict_in_generate=True,
            output_scores=False,
            enable_timing=False,
            temperature=1.0,
            top_k=1, # @xinhao: mamba src code: shortcut for greedy
            top_p=0,
        )
    elif is_ttt:
        fn = lambda i: model.generate(
            input_ids=input_ids,
            max_length=max_length,
            cg=True,
            return_dict_in_generate=True,
            output_scores=False,
            enable_timing=False,
            temperature=1.0,
            top_k=1,  # @xinhao: mamba src code: shortcut for greedy
            top_p=0,
            i=i  # @xinhao: for debug output
        )
    else:
        if args.use_compile:
            model = torch.compile(model)  # @xinhao: can compile the whole Transformer for decode, though doesn't help
        fn = lambda i: model.generate(
            input_ids=input_ids,
            attention_mask=attn_mask,
            max_length=max_length,
            min_length=max_length,
            return_dict_in_generate=True,
            pad_token_id=tokenizer.eos_token_id,
            do_sample=False,
        )
elif args.mode == 'prefill':
    if (not (is_mamba or is_ttt)) and args.use_compile:
        model = torch.compile(model)  # @xinhao: can compile the whole Transformer, will help
    if is_ttt:
        kwargs = {'input_ids': input_ids, 'is_prefill': True}
    else:
        kwargs = {'input_ids': input_ids}
    @torch.inference_mode()
    def fn(*args):
        model(**kwargs)
        return
else:
    raise NotImplementedError(f"Invalid Mode {args.mode}!")

out = fn(0)  # capture graph if cg=True, will not be timed
if args.mode == 'decode':
    logger.info(f"Decode succeeds. output.sequences.shape: {out.sequences.shape}")
    out_len = len(out.sequences[0])
else:
    logger.info("Prefill succeeds.")
    out_len = len(input_ids[0])
in_len = len(input_ids[0])
if args.mode == 'decode':
    print(tokenizer.batch_decode(out.sequences[0].tolist()[:5]))
    print('=================')
del out
torch.cuda.empty_cache()
gc.collect()

torch.cuda.synchronize()
with profile(activities=[ProfilerActivity.CPU, ProfilerActivity.CUDA],
             record_shapes=True, profile_memory=True, use_cuda=True,
             with_flops=True, with_stack=True, with_modules=True
    ) as prof:
       fn(0)
prof.export_chrome_trace(osp.join(args.logdir, f"{args.mode}_trace.json"))
prof.export_stacks(osp.join(args.logdir, f"{args.mode}_cuda_flamedata.txt"), "self_cuda_time_total")
prof.export_stacks(osp.join(args.logdir, f"{args.mode}_cpu_flamedata.txt"), "self_cpu_time_total")
torch.cuda.synchronize()

logger.info(f"Mode: {args.mode}")
logger.info(f"Prompt length: {in_len}, generation length: {out_len - in_len}")
logger.info(f"SUCCESS: RECORDED TRACE TO {args.logdir}/{args.mode}_trace.json")
logger.info(f"SUCCESS: RECORDED FLAME DATA TO {args.logdir}/{args.mode}_[cuda,cpu]_flamedata.txt")
logger.info("==================================")<|MERGE_RESOLUTION|>--- conflicted
+++ resolved
@@ -47,12 +47,8 @@
 
 parser = argparse.ArgumentParser(description="Generation benchmarking")
 parser.add_argument("--logdir", type=str, default="./exp/clean")
-parser.add_argument("--model-name", type=str, default="openai-community/gpt2")
-<<<<<<< HEAD
+parser.add_argument("--model-name", type=str, default="state-spaces/mamba-1.4b")
 # state-spaces/mamba-130m | meta-llama/Llama-2-7b | state-spaces/mamba-1.4b | ttt-125m | ttt-1b | ttt-profile
-=======
-# state-spaces/mamba-130m | meta-llama/Llama-2-7b | state-spaces/mamba-1.4b | ttt-125m | ttt-1b
->>>>>>> 3f0a3455
 parser.add_argument("--mode", type=str, default="prefill", choices=["prefill", "decode"])
 parser.add_argument("--promptlen", type=int, default=1)
 parser.add_argument("--genlen", type=int, default=128)
@@ -60,6 +56,8 @@
 parser.add_argument("--attn_impl", type=str, default='flash_attention_2', choices=['eager', 'flash_attention_2'])
 parser.add_argument("--inner_net", type=str, default='mlp_2_dual', choices=['mlp_1_dual', 'mlp_2_dual', 'mlp_1_dual_triton'])
 parser.add_argument("--use_compile", action='store_true')
+parser.add_argument("--use_cg", type=bool, default=True)  # @xinhao: currently only implemented for Mamba and TTT
+parser.add_argument("--profile", action='store_true')
 args = parser.parse_args()
 
 def print_args(args):
@@ -104,7 +102,7 @@
     model = MambaLMHeadModel.from_pretrained(args.model_name, device=device, dtype=dtype)
 elif is_ttt:
     ttt_size = args.model_name.split('-')[-1]
-    if ttt_size == 'debug':
+    if ttt_size == 'profile':
         ttt_size = '1b'
     elif ttt_size not in TTT_STANDARD_CONFIGS.keys():
         raise NotImplementedError(f"TTT Config {args.model_name} Not Implemented!")
@@ -113,7 +111,7 @@
     ttt_config.inner_net = args.inner_net
     ttt_config.use_compile = args.use_compile
     ttt_config.dtype = dtype
-    if args.model_name.split('-')[-1] == 'debug':
+    if args.model_name.split('-')[-1] == 'profile':
         ttt_config.num_hidden_layers = 1
     model = TttForCausalLM(ttt_config).to(device=device, dtype=dtype)
 else:
@@ -128,15 +126,13 @@
 input_ids = torch.randint(1, 1000, (args.batch, args.promptlen), dtype=torch.long, device=device)
 attn_mask = torch.ones_like(input_ids, dtype=torch.long, device=device)
 max_length = input_ids.shape[1] + args.genlen
-
-assert is_ttt, "profile only TTT"
 
 if args.mode == 'decode':
     if is_mamba:
         fn = lambda i: model.generate(
             input_ids=input_ids,
             max_length=max_length,
-            cg=True,
+            cg=args.use_cg,
             return_dict_in_generate=True,
             output_scores=False,
             enable_timing=False,
@@ -148,7 +144,7 @@
         fn = lambda i: model.generate(
             input_ids=input_ids,
             max_length=max_length,
-            cg=True,
+            cg=args.use_cg,
             return_dict_in_generate=True,
             output_scores=False,
             enable_timing=False,
@@ -160,6 +156,8 @@
     else:
         if args.use_compile:
             model = torch.compile(model)  # @xinhao: can compile the whole Transformer for decode, though doesn't help
+        if args.use_cg:
+            logger.info(f"CUDA Graph Not Implemented for Transformers")
         fn = lambda i: model.generate(
             input_ids=input_ids,
             attention_mask=attn_mask,
@@ -171,7 +169,7 @@
         )
 elif args.mode == 'prefill':
     if (not (is_mamba or is_ttt)) and args.use_compile:
-        model = torch.compile(model)  # @xinhao: can compile the whole Transformer, will help
+        model = torch.compile(model)  # @xinhao: can only compile the whole Transformer, will help
     if is_ttt:
         kwargs = {'input_ids': input_ids, 'is_prefill': True}
     else:
@@ -198,19 +196,40 @@
 torch.cuda.empty_cache()
 gc.collect()
 
-torch.cuda.synchronize()
-with profile(activities=[ProfilerActivity.CPU, ProfilerActivity.CUDA],
-             record_shapes=True, profile_memory=True, use_cuda=True,
-             with_flops=True, with_stack=True, with_modules=True
-    ) as prof:
-       fn(0)
-prof.export_chrome_trace(osp.join(args.logdir, f"{args.mode}_trace.json"))
-prof.export_stacks(osp.join(args.logdir, f"{args.mode}_cuda_flamedata.txt"), "self_cuda_time_total")
-prof.export_stacks(osp.join(args.logdir, f"{args.mode}_cpu_flamedata.txt"), "self_cpu_time_total")
-torch.cuda.synchronize()
-
-logger.info(f"Mode: {args.mode}")
-logger.info(f"Prompt length: {in_len}, generation length: {out_len - in_len}")
-logger.info(f"SUCCESS: RECORDED TRACE TO {args.logdir}/{args.mode}_trace.json")
-logger.info(f"SUCCESS: RECORDED FLAME DATA TO {args.logdir}/{args.mode}_[cuda,cpu]_flamedata.txt")
-logger.info("==================================")+if args.profile:
+
+    torch.cuda.synchronize()
+    with profile(activities=[ProfilerActivity.CPU, ProfilerActivity.CUDA],
+                 record_shapes=True, profile_memory=True, use_cuda=True,
+                 with_flops=True, with_stack=True, with_modules=True
+        ) as prof:
+           fn(0)
+    prof.export_chrome_trace(osp.join(args.logdir, f"{args.mode}_trace.json"))
+    prof.export_stacks(osp.join(args.logdir, f"{args.mode}_cuda_flamedata.txt"), "self_cuda_time_total")
+    prof.export_stacks(osp.join(args.logdir, f"{args.mode}_cpu_flamedata.txt"), "self_cpu_time_total")
+    torch.cuda.synchronize()
+
+    logger.info(f"Mode: {args.mode}")
+    logger.info(f"Prompt length: {in_len}, generation length: {out_len - in_len}")
+    logger.info(f"SUCCESS: RECORDED TRACE TO {args.logdir}/{args.mode}_trace.json")
+    logger.info(f"SUCCESS: RECORDED FLAME DATA TO {args.logdir}/{args.mode}_[cuda,cpu]_flamedata.txt")
+    logger.info("==================================")
+
+else:
+
+    torch.cuda.synchronize()
+    start = time.time()
+    for i in range(repeats):
+        out = fn(i)
+        if args.mode == 'decode':
+            print(tokenizer.batch_decode(out.sequences[0].tolist()[:5]))
+            print('=================')
+    torch.cuda.synchronize()
+    avg_time = (time.time() - start) / repeats
+
+    logger.info(f"Mode: {args.mode}")
+    logger.info(f"Prompt length: {in_len}, generation length: {out_len - in_len}")
+    logger.info(f"{args.model_name} prompt processing + decoding time: {avg_time * 1000:.0f}ms")
+    logger.info(f"Throughput (total tok = prefill + decode): {args.batch * out_len / avg_time:.3f} tokens / s")
+    logger.info(f"Throughput (total tok = decode): {args.batch * (out_len - in_len) / avg_time:.3f} tokens / s")
+    logger.info("==================================")